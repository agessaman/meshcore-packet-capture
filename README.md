--- conflicted
+++ resolved
@@ -36,14 +36,11 @@
 - `ble_address`: Specific BLE device address (optional)
 - `ble_device_name`: BLE device name to scan for (optional)
 - `serial_port`: Serial port path (for serial connections)
-<<<<<<< HEAD
 - `tcp_socket`: TCP host:port (for TCP connections)
-=======
 - `timeout`: Connection timeout in seconds
 - `max_connection_retries`: Maximum MeshCore connection retry attempts (0 = infinite)
 - `connection_retry_delay`: Delay between MeshCore reconnection attempts (seconds)
 - `health_check_interval`: How often to check connection health (seconds)
->>>>>>> ee6cc80e
 
 ### MQTT Settings
 - `server`: MQTT broker address
